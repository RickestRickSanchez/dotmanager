--- conflicted
+++ resolved
@@ -33,11 +33,7 @@
 from uberdot.utils import get_user_env_var
 from uberdot.utils import normpath
 
-<<<<<<< HEAD
-VERSION = "1.12.3_3"
-=======
-VERSION = "1.12.2_3"
->>>>>>> d12695f9
+VERSION = "1.12.4_3"
 """Version numbers, seperated by underscore.
 
 First part is the version of uberdot. The second part (after the underscore)
