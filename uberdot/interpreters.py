"""
This module contains all the different Interpreters.
Interpreters interprete all or a subset of operations of a DiffLog.
That way interpreters encapsulate behavior for checks and actions of
operations, that can be turned on and off freely.

Interpreters work by implementing callbacks that can review a single
operation. When an interpreter gets executed on a DiffLog all operations
of the DiffLog will be fed one by one into the interpreter. Most of the
interpreters will just raise an exception when they detect an issue in one
operation, some just print the operations and others can rewrite the entire
DiffLog.

.. autosummary::
    :nosignatures:

    CheckDiffsolverResult
    CheckDynamicFilesInterpreter
    CheckFileOverwriteInterpreter
    CheckLinkBlacklistInterpreter
    CheckLinkDirsInterpreter
    CheckLinksInterpreter
    CheckProfilesInterpreter
    DUIStrategyInterpreter
    DetectRootInterpreter
    EventExecInterpreter
    EventInterpreter
    EventPrintInterpreter
    ExecuteInterpreter
    GainRootInterpreter
    Interpreter
    PlainPrintInterpreter
    PrintInterpreter
    RootNeededInterpreter
    SkipRootInterpreter
"""

###############################################################################
#
# Copyright 2020 Erik Schulz
#
# This file is part of uberdot.
#
# uberdot is free software: you can redistribute it and/or modify
# it under the terms of the GNU General Public License as published by
# the Free Software Foundation, either version 3 of the License, or
# (at your option) any later version.
#
# uberdot is distributed in the hope that it will be useful,
# but WITHOUT ANY WARRANTY; without even the implied warranty of
# MERCHANTABILITY or FITNESS FOR A PARTICULAR PURPOSE.  See the
# GNU General Public License for more details.
#
# You should have received a copy of the GNU General Public License
# along with uberdot.  If not, see <http://www.gnu.org/licenses/>.
#
###############################################################################


import grp
import hashlib
import logging
import os
import pwd
import re
import sys
import time
from abc import abstractmethod
from inspect import getsource
from queue import Queue
from shutil import copyfile
from subprocess import PIPE
from subprocess import STDOUT
from subprocess import Popen
from threading import Thread
from uberdot import constants as const
from uberdot.errors import *
from uberdot.utils import *


logger = logging.getLogger("root")


class Interpreter():
    """Base-class for interpreters.

    Attributes:
        data (list): The raw DiffLog that is interpreted.
            Only needed by Interpreters that alter the DiffLog.
    """
    def __init__(self):
        """Constructor"""
        self.data = None

    def set_difflog_data(self, data):
        """Sets the raw DiffLog content.

        Needed by Interpreters that alter the DiffLog.

        Args:
            data (list): The raw DiffLog that will be set
        """
        self.data = data

    def call_operation(self, operation):
        """Call the implemented behavior for this operation.

        This calls a function named like ``operation["operation"]`` with
        the prefix '_op_', if the function was implemented by the interpreter.

        Args:
            operation (dict): A operation from DiffLog
        """
        # Check if this interpreter has implemented the operation, then call
        attribute = getattr(self, "_op_" + operation["operation"], None)
        if callable(attribute):
            attribute(operation)


# TODO: check interpreters for multi user
class PrintPlainInterpreter(Interpreter):
    """Prints add/remove/update-operation without any formating."""
    def __init__(self):
        """Constructor.

        Maps ``_op_*`` functions to ``print()``.
        """
        super().__init__()
        self._op_add_p = self._op_remove_p = self._op_update_p = print
        self._op_add_l = self._op_remove_l = self._op_update_l = print
        self._op_info = self._op_track_l = self._op_untrack_l = print
        self._op_update_prop = self._op_restore_l = print

    def _op_start(self, dop):
        """Print "[" to show the start of an array.

        Args:
            dop (dict): Unused in this implementation
        """
        print("[")

    def _op_fin(self, dop):
        """Print "]" to show the end of an array.

        Args:
            dop (dict): Unused in this implementation
        """
        print("]")


class PrintSummaryInterpreter(Interpreter):
    def __init__(self):
        super().__init__()
        self.profile_changes = {}
        self._op_add_l = self.gen_counter("added")
        self._op_remove_l = self.gen_counter("removed")
        self._op_update_l = self.gen_counter("updated")
        self._op_track_l = self.gen_counter("tracked")
        self._op_untrack_l = self.gen_counter("untracked")
        self._op_restore_l = self.gen_counter("restored")
        self._op_update_prop = self.gen_counter("updated properties")

    def gen_counter(self, key):
        def counter(self, dop):
            prof = dop["profile"]
            if prof not in self.profile_changes:
                self.profile_changes[prof] = {
                    "added": 0,
                    "removed": 0,
                    "updated": 0,
                    "tracked": 0,
                    "untracked": 0,
                    "restored": 0,
                    "updated properties": 0
                }
            self.profile_changes[prof][key] +=1
        return counter

    def _op_fin(self, dop):
        for profile in self.profile_changes:
            changes = filter(lambda x: x[1] > 0, self.profile_changes[profile])
            changes = ", ".join(map(lambda x: x[0] + " " + str(x[1]), changes.items()))
            log_operation(profile, changes)


class PrintInterpreter(Interpreter):
    """Pretty-prints log messages and what a operation is going to do."""

    def _op_start(self, dop):
        """Logs/Prints out the start of the linking process.

        Args:
            dop (dict): Unused in this implementation
        """
        log_debug("Starting linking process now.")

    def _op_info(self, dop):
        """Logs/Prints out an info-operation.

        Args:
            dop (dict): The info-operation that will be logged
        """
        log_operation(dop["profile"], dop["message"])

    def _op_add_p(self, dop):
        """Logs/Prints out that a profile was added.

        Args:
            dop (dict): The add-operation that will be logged
        """
        if dop["parent"] is not None:
            log_operation(dop["profile"], "Installing new profile as" +
                          " subprofile of " + dop["parent"])
        else:
            log_operation(dop["profile"], "Installing new profile")

    def _op_remove_p(self, dop):
        """Logs/Prints out that a profile was removed.

        Args:
            dop (dict): The remove-operation that will be logged
        """
        log_operation(dop["profile"], "Uninstalled profile")

    def _op_untrack_l(self, dop):
        """Logs/Prints out that a link won't be tracked anymore.

        Args:
            dop (dict): The forget-operation that will be logged
        """
        log_operation(dop["profile"], "Stop tracking '" + dop["name"] + "'")

    def _op_track_l(self, dop):
        """Logs/Prints out that a link will be tracked now.

        Args:
            dop (dict): The track-operation that will be logged
        """
        log_operation(dop["profile"], "Tracking '" + dop["name"] + "' now")

    def _op_update_p(self, dop):
        """Logs/Prints out that a profile was updated.

        Args:
            dop (dict): The update-operation that will be logged
        """
        log_operation(dop["profile"], "Profile updated")

    def _op_add_l(self, dop):
        """Logs/Prints out that a link was added.

        Args:
            dop (dict): The add-operation that will be logged
        """
        log_operation(dop["profile"], dop["symlink"]["from"] +
                      " was created and links to " +
                      dop["symlink"]["to"])

    def _op_remove_l(self, dop):
        """Logs/Prints out that a link was removed.

        Args:
            dop (dict): The remove-operation that will be logged
        """
        log_operation(dop["profile"], dop["symlink_name"] +
                      " was removed from the system.")

    def _op_update_l(self, dop):
        """Logs/Prints out that a link was updated.

        The message is generated according to what changed in the updated link.

        Args:
            dop (dict): The update-operation that will be logged
        """
        if dop["symlink1"]["from"] != dop["symlink2"]["from"]:
            log_operation(dop["profile"], dop["symlink1"]["from"] +
                          " was moved to " + dop["symlink2"]["from"])
        elif dop["symlink2"]["to"] != dop["symlink1"]["to"]:
            log_operation(dop["profile"], dop["symlink1"]["from"] +
                          " points now to " + dop["symlink2"]["to"])
        else:
            msg_start = dop["symlink1"]["from"] + " has changed "
            if dop["symlink2"]["permission"] != dop["symlink1"]["permission"]:
                msg = msg_start + "permission from "
                msg += str(dop["symlink1"]["permssion"])
                msg += " to " + str(dop["symlink2"]["permssion"])
                log_operation(dop["profile"], msg)
            if dop["symlink2"]["uid"] != dop["symlink1"]["uid"] or \
                    dop["symlink2"]["gid"] != dop["symlink1"]["gid"]:
                user = pwd.getpwuid(dop["symlink1"]["uid"])[0]
                group = grp.getgrgid(dop["symlink1"]["gid"])[0]
                msg = msg_start + "owner from " + user + ":" + group
                user = pwd.getpwuid(dop["symlink2"]["uid"])
                group = grp.getgrgid(dop["symlink2"]["gid"])
                msg += " to " + user + ":" + group
                log_operation(dop["profile"], msg)
            if dop["symlink2"]["secure"] != dop["symlink1"]["secure"]:
                msg = msg_start + "secure feature from "
                msg += "enabled" if dop["symlink1"]["secure"] else "disabled"
                msg += " to "
                msg += "enabled" if dop["symlink2"]["secure"] else "disabled"
                log_operation(dop["profile"], msg)

    def _op_update_prop(self, dop):
        log_operation(dop["profile"], "Set property '" + dop["key"] + "' to '" + dop["value"] + "'")

    def _op_restore_l(self, dop):
        log_operation(dop["profile"], "Restored tracked file '" + dop["symlink"]["from"] + "'")


class DUIStrategyInterpreter(Interpreter):
    """Reorders DiffLog so linking won't be in the order of profiles but
    instead in the order Delete-Update-Insert. It also removes log messages
    because without the old order they are not useful anymore.

    Attributes:
        profile_deletes (list): A collection of profile-remove-operations
        profile_updates (list): A collection of profile-update-operations
        profile_adds (list): A collection of profile-add-operations
        link_deletes (list): A collection of link-remove-operations
        link_updates (list): A collection of link-update-operations
        link_adds (list): A collection of link-add-operations
    """
    def __init__(self):
        super().__init__()
        self.profile_deletes = []
        self.profile_updates = []
        self.profile_adds = []
        self.link_deletes = []
        self.link_updates = []
        self.link_adds = []

    def _op_add_p(self, dop):
        """Adds the profile-add-operation to ``profile_adds``.

        Args:
            dop (dict): The operation that will be added
        """
        self.profile_adds.append(dop)

    def _op_track_l(self, dop):
        self.link_adds.append(dop)

    def _op_remove_p(self, dop):
        """Adds the profile-remove-operation to ``profile_removes``.

        Args:
            dop (dict): The operation that will be added
        """
        self.profile_deletes.append(dop)

    def _op_untrack_l(self, dop):
        self.link_deletes.append(dop)

    def _op_restore_l(self, dop):
        self.link_updates.append(dop)

    def _op_update_p(self, dop):
        """Adds the profile-update-operation to ``profile_updates``.

        Args:
            dop (dict): The operation that will be added
        """
        self.profile_updates.append(dop)

    def _op_add_l(self, dop):
        """Adds the link-add-operation to ``link_adds``.

        Args:
            dop (dict): The operation that will be added
        """
        self.link_adds.append(dop)

    def _op_remove_l(self, dop):
        """Adds the link-remove-operation to ``link_removes``.

        Args:
            dop (dict): The operation that will be added
        """
        self.link_deletes.append(dop)

    def _op_update_l(self, dop):
        """Adds the link-update-operation to ``link_updates``.

        Args:
            dop (dict): The operation that will be added
        """
        self.link_updates.append(dop)

    def _op_fin(self, dop):
        """Merges the collections of operations in the correct order
        and overwrites ``self.data`` to alter the DiffLog

        Args:
            dop (dict): Unused in this implementation
        """
        merged_list = self.link_deletes + self.profile_deletes
        merged_list += self.profile_updates + self.link_updates
        merged_list += self.profile_adds + self.link_adds
        self.data.clear()
        for item in merged_list:
            self.data.append(item)


class CheckDynamicFilesInterpreter(Interpreter):
    """Checks if there are changes to a dynamic file and
    gives the user the opportunity to interact with them.

    Attributes:
        dryrun (bool): Stores, if ``--dryrun`` was set
    """
    def _op_update_l(self, dop):
        """Inspects the target file of the to be updated link.

        Args:
            dop (dict): The update-operation of the to be updated link
        """
        self.inspect_file(dop["symlink1"]["to"])

    def _op_remove_l(self, dop):
        """Inspects the target file of the to be removed link.

        Args:
            dop (dict): The remove-operation of the to be removed link
        """
        self.inspect_file(os.readlink(dop["symlink_name"]))

    def inspect_file(self, target):
        """Checks if a file is dynamic and was changed. If so, it
        calls a small UI to store/undo changes.

        Args:
            target (str): The full path to the file that will be checked
        """
        if not is_dynamic_file(target):
            # This is not a dynamic file
            return
        # Calculate new hash and get old has of file
        md5_calc = md5(open(target, "rb").read())
        md5_old = os.path.basename(target)[-32:]
        # Check for changes
        if md5_calc != md5_old:
            log_warning("You made changes to '" + target + "'. Those changes" +
                        " will be lost, if you don't write them back to" +
                        " the original file.")
            self.user_interaction(target)

    def user_interaction(self, target):
        """Provides a small UI for the user to interact with a changed dynamic
        file.

        The user can choose one of the following options to handle the changes:

            - **A**: Abort and exit uberdot
            - **I**: Ignore the changes and do nothing
            - **D**: Show a diff and ask again
            - **P**: Create a patch file and ask again
            - **U**: Undo the changes and restore the original file

        Args:
            target (str): The full path to the file that the user will interact
                with
        Raises:
            UserAbortion: The user decided to abort the whole process
            PreconditionError: The patch file could not be written
        """
        target_bak = target + "." + const.backup_extension
        done = False
        while not done:
            inp = input("[A]bort / [I]gnore / Show [D]iff " +
                        "/ Create [P]atch / [U]ndo changes: ")
            if inp == "A":
                raise UserAbortion
            if inp == "I":
                done = True
            elif inp == "D":
                # Create a colored diff between the file and its original
                process = Popen(["diff", "--color=auto", target_bak, target])
                process.communicate()
            elif inp == "P":
                # Create a git patch with git diff
                patch_file = os.path.join(const.target_files,
                                          os.path.basename(target))
                patch_file += ".patch"
                patch_file = input("Enter filename for patch [" +
                                   patch_file + "]: ") or patch_file
                args = ["git", "diff", "--no-index", target_bak, target]
                process = Popen(args, stdout=PIPE)
                try:
                    with open(patch_file, "wb") as file:
                        file.write(process.stdout.read())
                    print("Patch file written successfully")
                except IOError:
                    msg = "Could not write patch file '" + patch_file + "'."
                    raise PreconditionError(msg)
            elif inp == "U":
                if const.dryrun:
                    print("This does nothing this time since " +
                          "this is just a dry-run")
                else:
                    # Copy the original to the changed
                    copyfile(target_bak, target)
                done = True
            else:
                log_warning("Invalid option")


class CheckLinksInterpreter(Interpreter):
    """Checks for conflicts between all links.

    Conflicts are things like duplicates, multiple targets / overwrites, etc.

    Args:
        linklist (list): list that stores all links, their corresponding
            profiles and if they are already installed. Links that are already
            installed and won't be removed, will end up twice in this list.
    """
    def __init__(self, installed):
        """Constructor.

        Initializes ``linklist`` with all links from the installed-file.

        Args:
            installed (dict): The installed-file, that was used to create the
                current DiffLog
        """
        super().__init__()
        # Setup linklist to store/lookup which links are modified
        # Stores for any link: (linkname, profile, user, is_installed)
        self.linklist = []
        for user, profile in installed.get_profiles():
            for link in profile["links"]:
                self.linklist.append((link["from"], profile["name"], user, True))

    def _op_add_l(self, dop):
        """Checks if the to be added link already occurs in ``linklist``.

        This would be forbidden, because a link that is already installed can't
        be added again (only updated). Similary it would be forbidden to add a
        link that was already added by another profile in the same run.
        If everything is valid, the link will be added to the list.

        Args:
            dop (dict): The add-operation that will be checked
        Raises:
            IntegrityError: The check failed
        """
        self.add(dop["symlink"]["from"], dop["profile"])

    def _op_track_l(self, dop):
        self.add(dop["symlink"]["from"], dop["profile"])

    def _op_untrack_l(self, dop):
        self.remove(dop["symlink_name"])

    def _op_update_l(self, dop):
        self.remove(dop["symlink1"]["from"])
        self.add(dop["symlink2"]["from"], dop["profile"])

    def _op_remove_l(self, dop):
        """Removes link from linklist because links could be removed and
        added in one run by different profiles.

        In that case it would look like the link is added even though it is
        already installed if we don't remove it here.

        Args:
            dop (dict): The remove-operation that will be used to remove the
                link
        """
        self.remove(dop["symlink_name"])

    def add(self, name, profile, user):
        user_msg = "of user " + user if user != const.user else ""
        for item in self.linklist:
            if item[0] == name:
                if item[2]:
                    msg = " installed "
                else:
                    msg = " defined "
                msg = "The link '" + name + "' is already" + msg + "by '"
                msg += item[1] + "' " + user_msg + "and would be overwritten by '"
                msg += profile + "'. In most cases this error can be "
                msg += "fixed by setting the --dui flag."
                raise IntegrityError(msg)
        self.linklist.append((name, profile, False))

    def remove(self, name):
        for item in self.linklist:
            if item[0] == name:
                break
        else:
            raise FatalError("Can't remove link that isn't installed")
        self.linklist.remove(item)


class CheckLinkBlacklistInterpreter(Interpreter):
    """Checks if a operation touches a link that is on the blacklist.

    Attributes:
        blacklist (list): A list of file name patterns that are forbidden
            to touch without superforce flag
    """
    def __init__(self):
        """Constructor.

        Loads the blacklist.
        """
        super().__init__()
        self.blacklist = []
        search_paths = [const.session_dir] + const.cfg_search_paths
        for blfile in find_files("black.list", search_paths):
            with open(blfile, "r") as file:
                for line in file.readlines():
                    self.blacklist.append(line)
        self.blacklist = [entry.strip() for entry in self.blacklist]
        self.blacklist = list(set(self.blacklist))

    def check_blacklist(self, file_name, action):
        """Checks if a file matches a pattern in the blacklist.

        Args:
            file_name (str): Name of the file
            action (str): The action that is causing the touch of the file
        Raises:
            UserAbortion: The user decided to not touch the file
            IntegrityError: The file was blacklisted and ``superforce`` wasn't
                set
        """
        for entry in self.blacklist:
            if re.fullmatch(entry, file_name):
                log_warning("You are trying to " + action + " '" + file_name +
                            "' which is blacklisted. It is considered " +
                            "dangerous to " + action + " those files!")
                if const.superforce:
                    log_warning("Are you sure that you want to " + action +
                                " a blacklisted file?")
                    confirmation = input("Type \"YES\" to confirm or " +
                                         "anything else to cancel: ")
                    if confirmation != "YES":
                        raise UserAbortion
                else:
                    log_warning("If you really want to modify this file" +
                                " you can use the --superforce flag to" +
                                " ignore the blacklist.")
                    raise IntegrityError("Won't " + action +
                                         " blacklisted file!")

    def _op_update_l(self, dop):
        """Checks the old and the new symlink for blacklist violations.

        Args:
            dop (dict): The update-operation whose symlinks will be checked
        """
        if dop["symlink1"]["from"] == dop["symlink2"]["from"]:
            self.check_blacklist(dop["symlink1"]["from"], "update")
        else:
            self.check_blacklist(dop["symlink1"]["from"], "remove")
            self.check_blacklist(dop["symlink2"]["from"], "overwrite")

    def _op_remove_l(self, dop):
        """Checks the to be removed symlink for blacklist violations.

        Args:
            dop (dict): The remove-operation whose symlink will be checked
        """
        self.check_blacklist(dop["symlink_name"], "remove")

    def _op_add_l(self, dop):
        """Checks the to be added symlink for blacklist violations.

        Args:
            dop (dict): The add-operation whose symlink will be checked
        """
        self.check_blacklist(dop["symlink"]["from"], "overwrite")

    def _op_restore_l(self, dop):
        self.check_blacklist(dop["symlink"]["from"], "overwrite")


class CheckLinkDirsInterpreter(Interpreter):
    """Checks if directories need to be created.

    Attributes:
        makedirs (bool): Stores, if ``--makedirs`` was set
    """
    def _op_add_l(self, dop):
        """Checks if the directory of the to be added link already exists.

        Args:
            dop (dict): The add-operation whose symlink will be checked
        """
        self.check_dirname(os.path.dirname(dop["symlink"]["from"]))

    def _op_restore_l(self, dop):
        self.check_dirname(os.path.dirname(dop["symlink"]["from"]))

    def _op_update_l(self, dop):
        """Checks if the directory of the to be updated link already exists.

        Args:
            dop (dict): The update-operation whose symlink will be checked
        """
        self.check_dirname(os.path.dirname(dop["symlink2"]["from"]))

    def check_dirname(self, dirname):
        """Checks if a directory exists.

        Args:
            dirname (str): The path to a directory
        Raises:
            PreconditionError: The directory doesn't exist and ``makedirs``
                isn't set
        """
        if not const.makedirs:
            if not os.path.isdir(dirname):
                msg = "The directory '" + dirname + "/' needs to be created "
                msg += "in order to perform this action, but "
                msg += "--makedirs is not set"
                raise PreconditionError(msg)


class CheckDiffsolverResult(Interpreter):
    """Checks if operations meet the implicated constraints. For example
    if a remove operation for a specific path is in the difflog the file
    needs to exist. Otherwise it should have been an untrack operation.
    """
    # TODO implement
    def _op_remove_l(self, dop):
        """Checks if the to be removed link really exists.

        Furthermore adds the link to ``removed_links``, because removed links
        need to be stored for ``_op_add_l()``.

        Args:
            dop (dict): The remove-operation that will be checked
        Raises:
            PreconditionError: The to be removed link does not exist
        """
        if not os.path.lexists(dop["symlink_name"]):
            msg = "'" + dop["symlink_name"] + "' can not be removed because"
            msg += " it file does not exist."
            raise FatalError(msg)

    def _op_update_l(self, dop):
        """Checks if the old and the new link already exist.

        Furthermore adds the old link to ``removed_links`` if old and new link
        have different names, because removed links need to be stored for
        ``_op_add_l()``.

        Args:
            dop (dict): The update-operation that will be checked
        Raises:
            PreconditionError: The old link does not exist, the new
                link already exists or the new link points to a non-existent
                file
        """
        if not os.path.lexists(dop["symlink1"]["from"]):
            msg = "'" + dop["symlink1"]["from"] + "' can not be updated"
            msg += " because it does not exist on your filesystem."
            raise FatalError(msg)
        if (dop["symlink1"]["to"] != dop["symlink2"]["to"]
                and not os.path.exists(dop["symlink2"]["to"])):
            msg = "'" + dop["symlink1"]["from"] + "' will not be updated"
            msg += " to point to '" + dop["symlink2"]["to"] + "'"
            msg += " because '" + dop["symlink2"]["to"]
            msg += "' does not exist in your filesystem."
            raise FatalError(msg)

    def _op_add_l(self, dop):
        """Checks if the new link already exists.

        Args:
            dop (dict): The add-operation that will be checked
        Raise:
            PreconditionError: The new link already exists or its target does
                not exist
        """
        if not os.path.exists(dop["symlink"]["to"]):
            msg = "'" + name + "' will not be created"
            msg += " because it points to '" + dop["symlink"]["to"]
            msg += "' which does not exist in your filesystem."
            raise PreconditionError(msg)


class CheckFileOverwriteInterpreter(Interpreter):
    """Checks if links would overwrite existing files.

    Attributes:
        removed_links (list): A collection of all links that are going to be
            removed
    """
    def __init__(self):
        """Constructor"""
        super().__init__()
        self.removed_links = []

    def _op_remove_l(self, dop):
        """Checks if the to be removed link really exists.

        Furthermore adds the link to ``removed_links``, because removed links
        need to be stored for ``_op_add_l()``.

        Args:
            dop (dict): The remove-operation that will be checked
        Raises:
            PreconditionError: The to be removed link does not exist
        """
        self.removed_links.append(dop["symlink_name"])

    def _op_untrack_l(self, dop):
        self.removed_links.append(dop["symlink_name"])

    def _op_update_l(self, dop):
        """Checks if the old and the new link already exist.

        Furthermore adds the old link to ``removed_links`` if old and new link
        have different names, because removed links need to be stored for
        ``_op_add_l()``.

        Args:
            dop (dict): The update-operation that will be checked
        Raises:
            PreconditionError: The old link does not exist, the new
                link already exists or the new link points to a non-existent
                file
        """
        if dop["symlink1"]["from"] != dop["symlink2"]["from"]:
            if os.path.lexists(dop["symlink2"]["from"]):
                if os.path.isdir(dop["symlink2"]["from"]):
                    if not const.force:
                        msg = "'" + dop["symlink1"]["from"] + "' can not be "
                        msg += "moved to '" + dop["symlink2"]["from"] + "' "
                        msg += "because it is a directory and would be "
                        msg += "overwritten. You can force to overwrite empty"
                        msg += " directories by setting the --force flag."
                        raise PreconditionError(msg)
                    if os.listdir(dop["symlink2"]["from"]):
                        msg = "'" + dop["symlink1"]["from"] + "' can not be "
                        msg += "moved to '" + dop["symlink2"]["from"] + "' "
                        msg += "because it is a directory and contains files"
                        msg += " that would be overwritten. Please empty the"
                        msg += " directory or remove it entirely."
                        raise PreconditionError(msg)
                elif not const.force:
                    msg = "'" + dop["symlink1"]["from"] + "' can not be moved to '"
                    msg += dop["symlink2"]["from"] + "' because it already exists"
                    msg += " on your filesystem and would be overwritten."
                    raise PreconditionError(msg)
            self.removed_links.append(dop["symlink1"]["from"])

    def _op_add_l(self, dop):
        """Checks if the new link already exists.

        Args:
            dop (dict): The add-operation that will be checked
        Raise:
            PreconditionError: The new link already exists or its target does
                not exist
        """
        name = dop["symlink"]["from"]
        if name not in self.removed_links and os.path.lexists(name):
            if os.path.isdir(name):
                if not const.force:
                    msg = "'" + name + "' is a directory and would be"
                    msg += " overwritten. You can force to overwrite empty"
                    msg += " directories by setting the --force flag."
                    raise PreconditionError(msg)
                if os.listdir(name):
                    msg = "'" + name + "' is a directory and contains files"
                    msg += " that would be overwritten. Please empty the"
                    msg += " directory or remove it entirely."
                    raise PreconditionError(msg)
            elif not const.force:
                msg = "'" + name + "' already exists and would be"
                msg += " overwritten by '" + dop["symlink"]["to"]
                msg += " '. You can force to overwrite the"
                msg += " original file by setting the --force flag."
                raise PreconditionError(msg)


class CheckProfilesInterpreter(Interpreter):
    """Checks if profiles can be installed together. Protects against
    duplicates and overwrites.

    Attributes:
        profile_list (list): A list that stores all profiles, their parents
            and if they are already installed. Profiles that are still
            installed in the end, will end up twice in this list.
    """
    def __init__(self, installed):
        """Constructor.

        Initializes ``profile_list`` with all profiles from the installed-file.

        Args:
            installed (dict): The installed-file, that was used to create the
                DiffLog
            parent_arg (str): The value of ``--parent``
        """
        super().__init__()
        self.profile_list = []
        # profile_list contains: (profile name, parent name, is installed)
        for profile in installed.vals():
            self.profile_list.append(
                    (
                        profile["name"],
                        profile["parent"] if "parent" in profile else None,
                        True
                    )
            )

    def get_known(self, name, is_installed):
        """Returns the entry of a profile from ``profile_list``. Either for
        already installed profiles or for to be installed profiles.

        Args:
            name (str): Name of the profile
            is_installed (bool): True, for lookups of already installed
                profiles
        Returns:
            Tuple: The entry that was found in ``profile_list``. ``None`` if
            no entry was found.
        """
        for p_name, p_parent, p_installed in self.profile_list:
            if name == p_name and p_installed == is_installed:
                return (p_name, p_parent, p_installed)
        return None

    def _op_add_p(self, dop):
        """Checks if a profile is added twice.

        Adds the profile to ``profile_list`` if the operation is valid.

        Args:
            dop (dict): The add-operation that will be checked
        Raises:
            IntegrityError: A profile is added twice or is already installed
        """
        known = self.get_known(dop["profile"], False)
        if known is not None:
            if known[1] is not None:
                msg = "The profile '" + dop["profile"]
                msg += "' would be already subprofile of '" + known[1] + "'."
                raise IntegrityError(msg)
            msg = "The profile '" + dop["profile"]
            msg += "' would be already installed."
            raise IntegrityError(msg)
        if self.get_known(dop["profile"], True) is not None:
            raise FatalError("addP-operation found where" +
                             " update_p-operation was expected")
        self.profile_list.append(
            (dop["profile"], dop["parent"] if "parent" in dop else None, False)
        )

    def _op_update_p(self, dop):
        """Checks if profiles will be overwritten.

        Args:
            dop (dict): The update-operation that will be checked
        Raises:
            IntegrityError: A profile is already installed as a subprofile of
                another root profile
        """
        if self.get_known(dop["profile"], False) is not None:
            raise FatalError("The profile '" + dop["profile"] +
                             "' would be added AND updated!")
        # This will prevent overwrites of profiles. Those overwrites happen
        # when a subprofile is installed even though it was already installed
        # as subprofile of another profile.
        known = self.get_known(dop["profile"], True)
        if known is not None and "parent" in dop:  # When the parent is updated
            # Just make sure the parent is really updated
            if known[1] != dop["parent"]:
                # If the user set the new parent manually, overwrites are ok
                if const.parent == dop["parent"]:
                    return
                # Detaching a profile from a parent is also allowed
                if dop["parent"] is None:
                    return
                # Get root profile of installed profile
                while known[1] is not None:
                    known = self.get_known(known[1], True)
                old_root = known[0]
                # Get root profile of updated profile
                known = self.get_known(dop["parent"], False)
                while known[1] is not None:
                    known = self.get_known(known[1], False)
                new_root = known[0]
                if new_root != old_root:
                    msg = dop["profile"] + " is already installed as"
                    msg += " subprofile of '" + old_root + "'. You need to"
                    msg += " uninstall it first to avoid conflicts!"
                    raise IntegrityError(msg)
            else:
                raise FatalError("Updated parent of profile '" +
                                 dop["parent"] + "', but parent is the same!")


class EventInterpreter(Interpreter):
    """This interpreter is the abstract base class for interpreters that
    work with profile events. Implements _op_* depending on self.event_type.

    Attributes:
        profiles (list): A list of profiles **after** their execution.
        installed (dict): A copy of the old installed-file that is used to
            lookup if a profile had Uninstall-events set
        event_type (str): A specific type ("after" or "before") that determines
            which events this interpreter shall look for
    """

    def __init__(self, profiles, installed, event_type):
        """Constructor.

        Sets _op_add_p and _op_update_p depending on event_type.

        Args:
            profiles (list): A list of profiles **after** their execution.
            installed (dict): A copy of the old installed-file that is used to
                lookup if a profile had Uninstall-events set
            event_type (str): A specific type ("after" or "before") that
                determines which events this interpreter shall look for
        """
        self.event_type = event_type
        self.profiles = profiles
        self.installed = installed
        self._op_add_p = self.event_handler(self.event_type + "Install")
        self._op_update_p = self.event_handler(self.event_type + "Update")

    def get_profile(self, profilename):
        """Gets a profile from :attr:`self.profiles<EventInterpreter.profiles>`
        by it's name.

        Args:
            profilename (str): Name of the profile that will be searched for.
        Returns:
            Profile: The corresponding profile
        """
        def get_subprofile(parent, profilename):
            for sub in parent.subprofiles:
                if sub.name == profilename:
                    return sub
                subsub = get_subprofile(sub, profilename)
                if subsub is not None:
                    return subsub
            return None

        for profile in self.profiles:
            if profile.name == profilename:
                return profile
            result = get_subprofile(profile, profilename)
            if result is not None:
                return result
        raise FatalError("Couldn't find profile '" + profilename + "'")

    def run_script(self, script_path, profilename):
        """Used to handle script execution of an event. Depending on the
        subclass this might execute or just print out the script.

        Args:
            script_path (str): The path of the script that was generated
                for an event
            profilename (str): The name of the profile whose event is
                executed
        """
        raise NotImplementedError

    def start_event(self, profile_name, event_name):
        """Finds the generated script for a specific profile and event.
        Calls run_script() for the found script.

        Args:
            profile_name (str): The name of the profile for which the
                generated script is searched
            event_name (str): The name of the event for which the
                generated script is searched
        """
        log_operation(profile_name, "Running event " + event_name)
        script_dir = os.path.join(const.session_dir, "scripts") + "/"
        script_path = script_dir + profile_name + "_" + event_name
        if not os.path.exists(script_path):
            if not event_name.endswith("Uninstall"):
                # The script should have already been generated in this run
                raise FatalError("Generated script couldn't be found")
            # The script was generated in a previous run and was removed
            # That should not happen in the best case, but its not an error
            log_warning(
                "Unfortunally the generated script was removed. Skipping."
            )
        else:
            self.run_script(script_path, profile_name)

    def event_handler(self, event_name):
        """Returns a function that can be used to interprete add_p- and
        update_p-operations.

        The returned function checks for a given operation, if the profile
        has an event set that matches event_type and event_name. If so,
        it calls start_event().

        Args:
            event_name (str): Name of the event that shall be interpreted
                by the returned function
        """
        def start(dop):
            profile = self.get_profile(dop["profile"])
            if profile.result[event_name]:
                self.start_event(dop["profile"], event_name)
        return start

    def _op_remove_p(self, dop):
        """Checks if a profile has an uninstall-event set, that matches
        event_type. If so, it calls start_event().

        Args:
            dop (dict): The remove-operation that triggers the event
        """
        profile = self.installed[dop["profile"]]
        event_name = self.event_type+"Uninstall"
        if event_name in profile and profile[event_name]:
            self.start_event(dop["profile"], event_name)


class EventPrintInterpreter(EventInterpreter):
    """This interpreter is used to print out what an event will do.

    More precisly this prints out the generated shell script that would be
    executed by an event line by line.
    """

    def run_script(self, script_path, profilename):
        """Print the script line by line for an event of a given profile. """
        for line in open(script_path, "r").readlines():
            line = line.strip()
            # Skip empty lines
            if not line or line.startswith("#"):
                continue
            log("> " + line)


class EventExecInterpreter(EventInterpreter):
    """This interpreter is used to execute the event scripts of a profile.

    Attributes:
        shell (Process): The shell process used to execute all event callbacks
        queue_out (Queue): Used to push the output of the shell back in realtime
        queue_err (Queue): Used to push exceptions during execution back to
            the main process
        ticks_without_feedback (int): Counter that stores the time in
            milliseconds that the main thread is already waiting for the shell
            script without capturing any output.
        failures (int): Counter that stores how many scripts executed with errors.
    """

    def __init__(self, profiles, installed, event_type):
        """Constructor.

        Creates a thread and queues for listening on the shells stdout and
        stderr.
        """
        super().__init__(profiles, installed, event_type)
        self.shell = None
        self.ticks_without_feedback = 0
        self.queue_out = Queue()
        self.queue_err = Queue()
        self.failures = 0


    def run_script(self, script_path, profilename):
        """Execute script for the given profile.

        Args:
            script_name (str): The name of the script that was generated
                for an event
            profilename (str): The name of the profile that triggered the
                event
        """
        thread_out = Thread(target=self.listen_for_script_output)
        thread_out.deamon = True

        def stop_execution(msg):
            log_debug(msg)
            log_debug("Terminating shell.")
            self.shell.terminate()
            log_debug("Closing pipes to shell.")
            self.shell.stdout.close()
            log_debug("Waiting for stdout/stderr-listener to terminate...")
            thread_out.join()

        def handle_error():
            # Handle raised exceptions of listener threads
            if not self.queue_err.empty():
                stop_execution("Error detected!")
                raise self.queue_err.get()

        def demote(uid, gid):
            # Changes the current user to original one that started this program
            def result():
                os.setgid(gid)
                os.setuid(uid)
            return result

        # Now the critical part start
        try:
            # Start the shell and start thread to listen to stdout and stderr
            cmd = [const.shell] + const.shell_args.split() + [script_path]
            log_debug(" ".join(cmd))
            self.shell = Popen(
                cmd, stdout=PIPE, stderr=STDOUT,
                preexec_fn=demote(get_uid(), get_gid())
            )
            thread_out.start()

            # Wait for the shell to finish
            self.ticks_without_feedback = 0
            while self.shell.poll() is None:
                self.ticks_without_feedback += 1
                if (self.ticks_without_feedback > const.shell_timeout * 1000 \
                        and const.shell_timeout > 0):
                    stop_execution("Timeout reached!")
                    msg = "Script timed out after "
                    msg += str(const.shell_timeout) + " seconds"
                    raise GenerationError(profilename, msg)
                # Just wait a tick
                time.sleep(.001)
                # Check for exceptions
                handle_error()

            # Shell is done, wait for the last bit of output to arrive
            thread_out.join()
            handle_error()

            # Check if script was successful
            exitcode = self.shell.poll()
            if exitcode:
                raise GenerationError(profilename,
                                      "Script failed with error code: " +
                                      str(exitcode))
        except CustomError as err:
            msg = "The script '" + script_path + "' could not be executed"
            msg += " successfully. Please take a look at it yourself."
            log_error(err._message + "\n" + msg)
            self.failures += 1
        except KeyboardInterrupt:
            msg = "The script '" + script_path + "' was interrupted during"
            msg += " execution. Please take a look at it yourself."
            log_error(err._message + "\n" + msg)
            raise UserAbortion()
        except Exception as err:
            msg = "An unkown error occured during event execution. A "
            msg += "backup of the generated shell script is stored at '"
            msg += script_path + "'. You can try to execute it manually."
            # Convert all exceptions that are not a CustomError in a
            # UnkownError to handle them in the outer pokemon handler
            raise UnkownError(err, msg)

    def listen_for_script_output(self):
        """Runnable of ``thread_out``. Waits for the shell to push something
        to stdout or stderr and prints it. All catched exceptions will be
        stored in ``queue_err`` to handle on the main thread.
        Also resets ``ticks_without_feedback``.
        """
        try:
            last_char = None
            oldbyte = b""
            for byte in iter(lambda: self.shell.stdout.read(1), b""):
                # Reset timeout
                self.ticks_without_feedback = 0
                # Decode byte
                try:
                    if oldbyte:
                        byte = oldbyte + byte
                    byte = byte.decode()
                except UnicodeDecodeError:
                    # We need to use the next byte for decoding as well
                    oldbyte = byte
                    continue
                oldbyte = b""
                # Print byte
                logger.info(byte)
                # Make sure it is printed immediately
                sys.stdout.flush()
                last_char = byte
            # Make sure the script output ends with a new line
            if last_char is not None and last_char != "\n":
                logger.info("\n")
                sys.stdout.flush()
        except Exception as err:
            self.queue_err.put(err)

    def _op_fin(self, dop):
        """Logs a summary of the executed scripts. If one or more scripts
        failed, it aborts the program"""
        if self.failures:
            msg = str(self.failures) + " script(s) failed to execute"
            raise SystemAbortion(msg)
        if self.shell is not None:
            log_success("Events executed successfully.")


class ExecuteInterpreter(Interpreter):
    """This interpreter actually executes the operations from the DiffLog.

    It can create/delete links in the filesystem and modify the installed-file.

    Attributes:
        installed (dict): The installed-file that will be updated
    """
    def __init__(self, installed):
        """Constructor.

        Updates the version number of the installed-file.

        Args:
            installed (dict): The installed-file that will be updated
            force (bool): The value of ``--force``
        """
        super().__init__()
        self.installed = installed
        # Update version number
        self.installed.set_special("version", const.version)

<<<<<<< HEAD
    def _op_fin(self, dop):
        self.installed.create_snapshot()

    def _op_forget_l(self, dop):
=======
    def _op_untrack_l(self, dop):
>>>>>>> 0ab11936
        """Removes link from installed file

        Args:
            dop (dict): The forget-operation that will be executed
        """
        self.remove_from_installed(dop)

    def _op_track_l(self, dop):
        """Logs/Prints out that a link will be tracked now.

        Args:
            dop (dict): The track-operation that will be logged
        """
        self.add_to_installed(dop)

    def _op_restore_l(self, dop):


    def _op_update_prop(self, dop):
        """Updates the script_path of the onUninstall-script for a profile.

        Args:
            dop (dict): The update-operation that will be executed
        """
        if dop["value"] is None and dop["key"] in self.installed[dop["profile"]]:
            del self.installed[dop["profile"]][dop["key"]]
        else:
            self.installed[dop["profile"]][dop["key"]] = dop["value"]
        self.installed[dop["profile"]]["updated"] = get_date_time_now()

    def _op_add_p(self, dop):
        """Adds a profile entry of the installed-file.

        Args:
            dop (dict): The add-operation that will be executed
        """
        new_profile = {}
        new_profile["name"] = dop["profile"]
        new_profile["links"] = []
        new_profile["installed"] = new_profile["updated"] = get_date_time_now()
        if dop["parent"] is not None:
            new_profile["parent"] = dop["parent"]
        self.installed[new_profile["name"]] = new_profile

    def _op_remove_p(self, dop):
        """Removes a profile entry of the installed-file.

        Args:
            dop (dict): The remove-operation that will be executed
        """
        del self.installed[dop["profile"]]

    def _op_update_p(self, dop):
        """Updates a profile entry of the installed-file.

        Args:
            dop (dict): The update-operation that will be executed
        """
        self.installed[dop["profile"]]["updated"] = get_date_time_now()

    def _op_add_l(self, dop):
        """Adds a link to the filesystem and adds a link entry of the
        corresponding profile in the installed-file.

        Args:
            dop (dict): The add-operation that will be executed
        """
        self.create_symlink(dop["symlink"])
        self.add_to_installed(dop["profile"], dop["symlink"])

    def _op_remove_l(self, dop):
        """Removes a link from the filesystem and removes the links entry of
        the corresponding profile in the installed-file.

        Args:
            dop (dict): The remove-operation that will be executed
        """
        self.remove_symlink(dop["symlink_name"])
        self.remove_from_installed(dop["profile"], dop["symlink_name"])

    def _op_update_l(self, dop):
        """Updates a link in the filesystem and updates the links entry of
        the corresponding profile in the installed-file.

        Args:
            dop (dict): The update-operation that will be executed
        """
        self.remove_symlink(dop["symlink1"]["from"])
        self.remove_from_installed(dop["profile"], dop["symlink1"]["from"])
        self.create_symlink(dop["symlink2"])
        self.add_to_installed(dop["profile"], dop["symlink2"])

    def add_to_installed(self, profilename, linkdescriptor):
        self.installed[profilename]["links"].append(linkdescriptor)

    def remove_from_installed(self, profilename, linkname):
        """Removes a link entry for a remove_l- or forget_l-operation of
        the corresponding profile in the installed-file.

        Args:
            dop (dict): A remove_l- or forget_l-operation
        """
        for link in self.installed[profilename]["links"]:
            if link["from"] == linkname:
                self.installed[profilename]["links"].remove(link)

    def create_symlink(self, linkdescriptor, force=const.force):
        """Create a symlink in the filesystem.

        Args:
            name (str): The full path of the link that will be created
            target (str): The full path of the file that the link will
                point to
            uid (int): The UID of the owner of the link
            gid (int): The GID of the owner of the link
            permission (int): The permissions of the target
            secure (bool): Wether target should have same owner as name
        Raises:
            UnkownError: The link could not be created
        """
        if not os.path.isdir(os.path.dirname(dop["from"])):
            self._makedirs(dop["from"])
        self.remove_symlink(dop["from"], force=force, cleanup=False)
        try:
            # Create new symlink
            os.symlink(dop["to"], dop["from"])
            # Set owner and permission
            os.lchown(dop["from"], dop["uid"], dop["gid"])
            if permission != 644:
                os.chmod(dop["from"], int(str(permission), 8))
            # Set owner of symlink
            if secure:
                os.chown(dop["to"], dop["uid"], dop["gid"])
            else:
                os.chown(dop["to"], get_uid(), get_gid())
        except OSError as err:
            raise UnkownError(err, "An unkown error occured when trying to" +
                              " create the link '" + dop["from"] + "'.")

    def remove_symlink(self, path, force=const.force, cleanup=True):
        """Remove a symlink. If the directory is empty, it removes the
        directory as well. Does this recursively for all parent directories.

        Args:
            path (str): The path to the symlink, that will be removed
        """
        try:
            # Remove existing symlink
            if force and os.path.lexists(path):
                if os.path.isdir(path):
                    # Overwriting empty dirs is also possible. CheckFileOverwrite
                    # will make sure that the directory is empty
                    os.rmdir(path)
                else:
                    filetype = "symlink" if os.path.islink(path) else "file"
                    msg = "Removing already existing " + filetype
                    msg += " '" + path + "'."
                    log_debug(msg)
                    os.unlink(path)
                if cleanup:
                    # go directory tree upwards to remove all empty directories
                    parent = os.path.dirpath(path)
                    while not os.listdir(parent):  # while parent dir is empty
                        log_debug("Removing directory '" + parent + "'.")
                        os.rmdir(parent)
                        parent = os.path.dirpath(parent)
        except OSError as err:
            raise UnkownError(err, "An unkown error occured when trying to" +
                              " remove the link '" + path + "'.")

    @staticmethod
    def _makedirs(filename):
        """Custom ``os.makedirs()`` that keeps the owner of the directory.

        This means that it will create the directory with the same owner as of
        the deepest parent directory that already exists instead of using
        current user as owner. This is needed, because otherwise directories
        won't be accessible by the user, if some links would be created with
        root permissions.

        Args:
            filename (str): The full path of the file that needs its
                directories created
        """
        # First find the deepest directory of the path that exists
        dirname = os.path.dirname(filename)
        while not os.path.isdir(dirname):
            dirname = os.path.dirname(dirname)
        # And remember its owner
        uid, gid = os.stat(dirname).st_uid, os.stat(dirname).st_gid
        top_dir = dirname
        # Then create directories
        dirname = os.path.dirname(filename)
        log_debug("Creating directory '" + dirname + "'.")
        os.makedirs(dirname)
        # And change owner of all created directories to the remembered owner
        while dirname != top_dir:
            os.chown(dirname, uid, gid)
            dirname = os.path.dirname(dirname)


class DetectRootInterpreter(Interpreter):
    """Detects if root permission is needed to perform operations. """

    def _access(self, path):
        """Checks if we have write access for a given path.

        Because the path might not be existent at this point,
        this function goes the full directory tree upwards until it finds
        a directory that we have write accesss to. If it finds one, it
        assumes that we have access to all subdirectories as well.

        Args:
            path (str): The path that will be checked
        Returns:
            bool: True, if we have access to the path
        """
        if not path or path == "/":
            return False
        dirname = os.path.dirname(path)
        if os.access(dirname, os.W_OK):
            return True
        return self._access(dirname)

    def _op_add_l(self, dop):
        """Checks if new links are either created in inaccessible directories
        or will be owned by other users than the current.

        Args:
            dop (dict): The add-operation that will be checked
        """
        name = dop["symlink"]["from"]
        uid, gid = get_dir_owner(name)
        if dop["symlink"]["uid"] != uid or dop["symlink"]["gid"] != gid:
            self._root_detected(dop, "change owner of", name)
        elif not self._access(name):
            self._root_detected(dop, "create links in", os.path.dirname(name))

    def _op_remove_l(self, dop):
        """Checks if to be removed links are owned by other users than
        the current.

        Args:
            dop (dict): The remove-operation that will be checked
        """
        try:
            if not os.access(os.path.dirname(dop["symlink_name"]), os.W_OK):
                self._root_detected(dop, "remove links from",
                                    os.path.dirname(dop["symlink_name"]))
        except FileNotFoundError:
            raise FatalError(dop["symlink_name"] + " can't be checked " +
                             "for owner rights because it does not exist.")

    # TODO: op_restore_l

    def _op_update_l(self, dop):
        """Checks if to be updated links are owned by other users than
        the current or will be moved to inaccessible directories.

        Args:
            dop (dict): The update-operation that will be checked
        """
        name = dop["symlink2"]["from"]
        if dop["symlink1"]["uid"] != dop["symlink2"]["uid"] or \
                dop["symlink1"]["gid"] != dop["symlink2"]["gid"]:
            if dop["symlink2"]["uid"] != get_uid() or \
                    dop["symlink2"]["gid"] != get_gid():
                self._root_detected(dop, "change the owner of", name)
        if dop["symlink1"]["from"] != dop["symlink2"]["from"]:
            if not self._access(dop["symlink2"]["from"]):
                self._root_detected(dop, "create links in",
                                    os.path.dirname(name))
            if not self._access(dop["symlink1"]["from"]):
                self._root_detected(dop, "remove links from",
                                    os.path.dirname(name))
        if dop["symlink1"]["to"] != dop["symlink2"]["to"]:
            if not self._access(dop["symlink2"]["from"]):
                self._root_detected(dop, "change target of", name)
        if dop["symlink1"]["secure"] != dop["symlink2"]["secure"]:
            if not self._access(dop["symlink2"]["from"]):
                self._root_detected(dop,
                                    "change owner of",
                                    dop["symlink2"]["to"])

    @abstractmethod
    def _root_detected(self, dop, description, affected_file):
        """This method is called when requirement of root permission
        is detected.

        Args:
            dop (dict): The operation that requires root permission
            description (str): A description of what the operation does that
                will require root permission
            affected_file (str): The file that the description refers to
        """


class SkipRootInterpreter(DetectRootInterpreter):
    """Skips all operations that would require root permission.

    Attributes:
        skipped (list): A list of all operations that will be skipped
        skipped_reasons (list): A list of tuples that counts how often a
            description occured
    """

    def __init__(self):
        super().__init__()
        self.skip = []
        self.skipped_reasons = {}

    def _root_detected(self, dop, description, affected_file):
        """Stores which operations needs to be skipped.

        Args:
            dop (dict): The operation that will be skipped
            description (str): A description of what the operation does that
                will require root permission
            affected_file (str): Used to determine if description refers to
                a file or a directory
        """
        self.skip.append(dop)
        if os.path.isdir(affected_file):
            description += " protected directories"
        else:
            description += " protected files"
        if description not in self.skipped_reasons:
            self.skipped_reasons[description] = 1
        else:
            self.skipped_reasons[description] += 1

    def _op_fin(self, dop):
        """Remove all operations from difflog that are collected in
        ``self.skip``.

        Args:
            dop (dict): Unused in this implementation
        """
        # Remove all operations from self.skip
        new_data = []
        for operation in self.data:
            if operation in self.skip:
                self.skip.remove(operation)
            else:
                new_data.append(operation)
        self.data.clear()
        for operation in new_data:
            self.data.append(operation)
        # Print out summary of what we skipped
        for reason, count in self.skipped_reasons.items():
            if count == 1:
                log_warning("Skipping 1 operation that would " +
                            "require root permission to " + reason + ".")
            else:
                log_warning("Skipping " + str(count) + " operations that " +
                            "would require root permission to " + reason + ".")


class RootNeededInterpreter(DetectRootInterpreter):
    """Checks if root permission are required to perform all operations.
    Prints out all such operations.

    Attributes:
         content (list): A list of tuples with (dop, description, affected_file)
            that stores which operations require root permission, which file
            or directory they affect and a description of what the operation
            would exactly require root permission for
    """

    def __init__(self):
        super().__init__()
        self.logged = []

    def _root_detected(self, dop, description, affected_file):
        """Logs and prints out the operation that needs root permission.

        Args:
            dop (dict): Unused in this implementation
            description (str): A description of what the operation does that
                will require root permission
            affected_file (str): The file that the description refers to
        """
        if affected_file not in self.logged:
            self.logged.append(affected_file)
            log_warning("Root permission required to " + description +
                        " '" + affected_file + "'.")


class GainRootInterpreter(RootNeededInterpreter):
    """If root permission is needed to perform the operations,
    this interpreter restarts the process with "sudo".
    """
    def _op_fin(self, dop):
        """Replace the process if root permission is needed with the same call
        of uberdot, but prepend it with "sudo".

        Args:
            dop (dict): Unused in this implementation
        """
        if self.logged:
            if const.askroot:
                args = [sys.executable] + sys.argv
                call_msg = "'sudo " + " ".join(args) + "'"
                log_debug("Replacing process with " + call_msg + ".")
                os.execvp('sudo', args)
            else:
                raise UserError("You need to restart uberdot using 'sudo'" +
                                " or using the '--skiproot' option.")<|MERGE_RESOLUTION|>--- conflicted
+++ resolved
@@ -117,7 +117,6 @@
             attribute(operation)
 
 
-# TODO: check interpreters for multi user
 class PrintPlainInterpreter(Interpreter):
     """Prints add/remove/update-operation without any formating."""
     def __init__(self):
@@ -181,6 +180,8 @@
             changes = filter(lambda x: x[1] > 0, self.profile_changes[profile])
             changes = ", ".join(map(lambda x: x[0] + " " + str(x[1]), changes.items()))
             log_operation(profile, changes)
+        if not self.profile_changes:
+            log_operation("Already up-to-date.")
 
 
 class PrintInterpreter(Interpreter):
@@ -721,12 +722,39 @@
                 raise PreconditionError(msg)
 
 
-class CheckDiffsolverResult(Interpreter):
+class CheckDiffsolverResultInterpreter(Interpreter):
     """Checks if operations meet the implicated constraints. For example
     if a remove operation for a specific path is in the difflog the file
     needs to exist. Otherwise it should have been an untrack operation.
     """
-    # TODO implement
+    # TODO: enhance and add checks for profile operations
+    def __init__(self, state, error_type=FatalError):
+        self.state = state
+        self.error_type = error_type
+
+    def _raise(self, msg):
+        raise self.error_type(msg)
+
+    def _op_restore_l(self, dop):
+        found = False
+        for profile in self.state:
+            for link in profile["links"]:
+                if links_equal(link, dop["symlink"]):
+                    found = True
+                    break
+            if found:
+                break
+        if not found:
+            msg = "'" + dop["symlink"]["from"] + "' can not be restored "
+            msg += " because it does not exist in the state file."
+            self._raise(msg)
+
+    def _op_track_l(self, dop):
+        if not os.path.lexists(dop["symlink"]["from"]):
+            msg = "'" + dop["symlink"]["from"] + "' can not be tracked "
+            msg += " because it does not exist."
+            self._raise(msg)
+
     def _op_remove_l(self, dop):
         """Checks if the to be removed link really exists.
 
@@ -740,8 +768,8 @@
         """
         if not os.path.lexists(dop["symlink_name"]):
             msg = "'" + dop["symlink_name"] + "' can not be removed because"
-            msg += " it file does not exist."
-            raise FatalError(msg)
+            msg += " it does not exist."
+            self._raise(msg)
 
     def _op_update_l(self, dop):
         """Checks if the old and the new link already exist.
@@ -760,14 +788,14 @@
         if not os.path.lexists(dop["symlink1"]["from"]):
             msg = "'" + dop["symlink1"]["from"] + "' can not be updated"
             msg += " because it does not exist on your filesystem."
-            raise FatalError(msg)
+            self._raise(msg)
         if (dop["symlink1"]["to"] != dop["symlink2"]["to"]
                 and not os.path.exists(dop["symlink2"]["to"])):
             msg = "'" + dop["symlink1"]["from"] + "' will not be updated"
             msg += " to point to '" + dop["symlink2"]["to"] + "'"
             msg += " because '" + dop["symlink2"]["to"]
             msg += "' does not exist in your filesystem."
-            raise FatalError(msg)
+            self._raise(msg)
 
     def _op_add_l(self, dop):
         """Checks if the new link already exists.
@@ -782,7 +810,7 @@
             msg = "'" + name + "' will not be created"
             msg += " because it points to '" + dop["symlink"]["to"]
             msg += "' which does not exist in your filesystem."
-            raise PreconditionError(msg)
+            self._raise(msg)
 
 
 class CheckFileOverwriteInterpreter(Interpreter):
@@ -1303,39 +1331,33 @@
 class ExecuteInterpreter(Interpreter):
     """This interpreter actually executes the operations from the DiffLog.
 
-    It can create/delete links in the filesystem and modify the installed-file.
+    It can create/delete links in the filesystem and modify the state-file.
 
     Attributes:
-        installed (dict): The installed-file that will be updated
+        state (dict): The state-file that will be updated
     """
-    def __init__(self, installed):
+    def __init__(self, state):
         """Constructor.
 
-        Updates the version number of the installed-file.
-
-        Args:
-            installed (dict): The installed-file that will be updated
+        Updates the version number of the state-file.
+
+        Args:
+            state (dict): The state-file that will be updated
             force (bool): The value of ``--force``
         """
         super().__init__()
-        self.installed = installed
-        # Update version number
-        self.installed.set_special("version", const.version)
-
-<<<<<<< HEAD
+        self.state = state
+
     def _op_fin(self, dop):
-        self.installed.create_snapshot()
-
-    def _op_forget_l(self, dop):
-=======
+        self.state.create_snapshot()
+
     def _op_untrack_l(self, dop):
->>>>>>> 0ab11936
-        """Removes link from installed file
+        """Removes link from state file
 
         Args:
             dop (dict): The forget-operation that will be executed
         """
-        self.remove_from_installed(dop)
+        self.remove_from_state(dop)
 
     def _op_track_l(self, dop):
         """Logs/Prints out that a link will be tracked now.
@@ -1343,10 +1365,10 @@
         Args:
             dop (dict): The track-operation that will be logged
         """
-        self.add_to_installed(dop)
+        self.add_to_state(dop)
 
     def _op_restore_l(self, dop):
-
+        self.create_symlink(dop["symlink"], force=True)
 
     def _op_update_prop(self, dop):
         """Updates the script_path of the onUninstall-script for a profile.
@@ -1354,14 +1376,14 @@
         Args:
             dop (dict): The update-operation that will be executed
         """
-        if dop["value"] is None and dop["key"] in self.installed[dop["profile"]]:
-            del self.installed[dop["profile"]][dop["key"]]
+        if dop["value"] is None and dop["key"] in self.state[dop["profile"]]:
+            del self.state[dop["profile"]][dop["key"]]
         else:
-            self.installed[dop["profile"]][dop["key"]] = dop["value"]
-        self.installed[dop["profile"]]["updated"] = get_date_time_now()
+            self.state[dop["profile"]][dop["key"]] = dop["value"]
+        self.state[dop["profile"]]["updated"] = get_date_time_now()
 
     def _op_add_p(self, dop):
-        """Adds a profile entry of the installed-file.
+        """Adds a profile entry of the state-file.
 
         Args:
             dop (dict): The add-operation that will be executed
@@ -1369,74 +1391,74 @@
         new_profile = {}
         new_profile["name"] = dop["profile"]
         new_profile["links"] = []
-        new_profile["installed"] = new_profile["updated"] = get_date_time_now()
+        new_profile["state"] = new_profile["updated"] = get_date_time_now()
         if dop["parent"] is not None:
             new_profile["parent"] = dop["parent"]
-        self.installed[new_profile["name"]] = new_profile
+        self.state[new_profile["name"]] = new_profile
 
     def _op_remove_p(self, dop):
-        """Removes a profile entry of the installed-file.
+        """Removes a profile entry of the state-file.
 
         Args:
             dop (dict): The remove-operation that will be executed
         """
-        del self.installed[dop["profile"]]
+        del self.state[dop["profile"]]
 
     def _op_update_p(self, dop):
-        """Updates a profile entry of the installed-file.
+        """Updates a profile entry of the state-file.
 
         Args:
             dop (dict): The update-operation that will be executed
         """
-        self.installed[dop["profile"]]["updated"] = get_date_time_now()
+        self.state[dop["profile"]]["updated"] = get_date_time_now()
 
     def _op_add_l(self, dop):
         """Adds a link to the filesystem and adds a link entry of the
-        corresponding profile in the installed-file.
+        corresponding profile in the state-file.
 
         Args:
             dop (dict): The add-operation that will be executed
         """
         self.create_symlink(dop["symlink"])
-        self.add_to_installed(dop["profile"], dop["symlink"])
+        self.add_to_state(dop["profile"], dop["symlink"])
 
     def _op_remove_l(self, dop):
         """Removes a link from the filesystem and removes the links entry of
-        the corresponding profile in the installed-file.
+        the corresponding profile in the state-file.
 
         Args:
             dop (dict): The remove-operation that will be executed
         """
         self.remove_symlink(dop["symlink_name"])
-        self.remove_from_installed(dop["profile"], dop["symlink_name"])
+        self.remove_from_state(dop["profile"], dop["symlink_name"])
 
     def _op_update_l(self, dop):
         """Updates a link in the filesystem and updates the links entry of
-        the corresponding profile in the installed-file.
+        the corresponding profile in the state-file.
 
         Args:
             dop (dict): The update-operation that will be executed
         """
         self.remove_symlink(dop["symlink1"]["from"])
-        self.remove_from_installed(dop["profile"], dop["symlink1"]["from"])
+        self.remove_from_state(dop["profile"], dop["symlink1"]["from"])
         self.create_symlink(dop["symlink2"])
-        self.add_to_installed(dop["profile"], dop["symlink2"])
-
-    def add_to_installed(self, profilename, linkdescriptor):
-        self.installed[profilename]["links"].append(linkdescriptor)
-
-    def remove_from_installed(self, profilename, linkname):
+        self.add_to_state(dop["profile"], dop["symlink2"])
+
+    def add_to_state(self, profilename, linkdescriptor):
+        self.state[profilename]["links"].append(linkdescriptor)
+
+    def remove_from_state(self, profilename, linkname):
         """Removes a link entry for a remove_l- or forget_l-operation of
-        the corresponding profile in the installed-file.
+        the corresponding profile in the state-file.
 
         Args:
             dop (dict): A remove_l- or forget_l-operation
         """
-        for link in self.installed[profilename]["links"]:
+        for link in self.state[profilename]["links"]:
             if link["from"] == linkname:
-                self.installed[profilename]["links"].remove(link)
-
-    def create_symlink(self, linkdescriptor, force=const.force):
+                self.state[profilename]["links"].remove(link)
+
+    def create_symlink(self, ldescriptor, force=const.force):
         """Create a symlink in the filesystem.
 
         Args:
@@ -1450,24 +1472,24 @@
         Raises:
             UnkownError: The link could not be created
         """
-        if not os.path.isdir(os.path.dirname(dop["from"])):
-            self._makedirs(dop["from"])
-        self.remove_symlink(dop["from"], force=force, cleanup=False)
+        if not os.path.isdir(os.path.dirname(ldescriptor["from"])):
+            self._makedirs(ldescriptor["from"])
+        self.remove_symlink(ldescriptor["from"], force=force, cleanup=False)
         try:
             # Create new symlink
-            os.symlink(dop["to"], dop["from"])
+            os.symlink(ldescriptor["to"], ldescriptor["from"])
             # Set owner and permission
-            os.lchown(dop["from"], dop["uid"], dop["gid"])
-            if permission != 644:
-                os.chmod(dop["from"], int(str(permission), 8))
+            os.lchown(ldescriptor["from"], ldescriptor["uid"], ldescriptor["gid"])
+            if ldescriptor["permission"] != 644:
+                os.chmod(ldescriptor["from"], int(str(ldescriptor["permission"]), 8))
             # Set owner of symlink
-            if secure:
-                os.chown(dop["to"], dop["uid"], dop["gid"])
+            if ldescriptor["secure"]:
+                os.chown(ldescriptor["to"], ldescriptor["uid"], ldescriptor["gid"])
             else:
-                os.chown(dop["to"], get_uid(), get_gid())
+                os.chown(ldescriptor["to"], get_uid(), get_gid())
         except OSError as err:
             raise UnkownError(err, "An unkown error occured when trying to" +
-                              " create the link '" + dop["from"] + "'.")
+                              " create the link '" + ldescriptor["from"] + "'.")
 
     def remove_symlink(self, path, force=const.force, cleanup=True):
         """Remove a symlink. If the directory is empty, it removes the
@@ -1562,7 +1584,7 @@
             dop (dict): The add-operation that will be checked
         """
         name = dop["symlink"]["from"]
-        uid, gid = get_dir_owner(name)
+        uid, gid = predict_owner(name)
         if dop["symlink"]["uid"] != uid or dop["symlink"]["gid"] != gid:
             self._root_detected(dop, "change owner of", name)
         elif not self._access(name):
@@ -1582,8 +1604,6 @@
         except FileNotFoundError:
             raise FatalError(dop["symlink_name"] + " can't be checked " +
                              "for owner rights because it does not exist.")
-
-    # TODO: op_restore_l
 
     def _op_update_l(self, dop):
         """Checks if to be updated links are owned by other users than
@@ -1625,6 +1645,7 @@
                 will require root permission
             affected_file (str): The file that the description refers to
         """
+        raise NotImplementedError
 
 
 class SkipRootInterpreter(DetectRootInterpreter):
